import 'package:flutter_date_pickers/flutter_date_pickers.dart';
import 'package:flutter_date_pickers/src/day_type.dart';
import 'package:flutter_date_pickers/src/i_selectable_picker.dart';
import 'package:flutter_date_pickers/src/utils.dart';
import 'package:flutter_test/flutter_test.dart';

void main() {
  group("RangeSelectable test.", () {
    test("getDayType() returns correct type for different dates", () {
      final now = DateTime.now();
      final startPeriod = now.subtract(const Duration(days: 3));
      final endPeriod = now.add(const Duration(days: 3));
      final selectedPeriod = DatePeriod(startPeriod, endPeriod);

      final firstDate = now.subtract(const Duration(days: 10));
      final lastDate = now.add(const Duration(days: 10));
      final disabledDate = now.subtract(const Duration(days: 5));

      // ignore: prefer_function_declarations_over_variables
      final selectablePredicate =
<<<<<<< HEAD
          (d) => !DatePickerUtils.sameDate(d, disabledDate);
=======
          (DateTime d) => !DatePickerUtils.sameDate(d, disabledDate);
>>>>>>> 4ce6a42e

      final selectableLogic = RangeSelectable(
          selectedPeriod, firstDate, lastDate,
          selectableDayPredicate: selectablePredicate);

      final notSelectedEnabledDateType = selectableLogic.getDayType(firstDate);
      expect(notSelectedEnabledDateType, DayType.notSelected);

      final disabledDateType = selectableLogic.getDayType(disabledDate);
      expect(disabledDateType, DayType.disabled);

      final startPeriodDateType = selectableLogic.getDayType(startPeriod);
      expect(startPeriodDateType, DayType.start);

      final endPeriodDateType = selectableLogic.getDayType(endPeriod);
      expect(endPeriodDateType, DayType.end);

      final periodDays = endPeriod.difference(startPeriod).inDays;

      // Count of the day period which is not start and not end.
      final middleDaysCount = periodDays - 2;
      final middleDates = List.generate(
          middleDaysCount, (i) => startPeriod.add(Duration(days: i + 1)));

      for (DateTime date in middleDates) {
        final middlePeriodDateType = selectableLogic.getDayType(date);
        expect(middlePeriodDateType, DayType.middle,
            reason: "Incorrect DayType for the date ${date.toString()} "
<<<<<<< HEAD
                "in period"
                " ${startPeriod.toString()} - ${endPeriod.toString()}");
=======
                "in period ${startPeriod.toString()} - ${endPeriod.toString()}");
>>>>>>> 4ce6a42e
      }
    });
  });

  test(
      "firstDate's time is midnight "
      "and lastDate's time is millisecond before the next day midnight", () {
    final now = DateTime.now();
    final startPeriod = now.subtract(const Duration(days: 3));
    final endPeriod = now.add(const Duration(days: 3));
    final selectedPeriod = DatePeriod(startPeriod, endPeriod);

    final firstDate = now.subtract(const Duration(days: 10));
    final lastDate = now.add(const Duration(days: 10));

    final startOfTheFirstDate =
        DateTime(firstDate.year, firstDate.month, firstDate.day);
    final endOfTheLastDate =
        DateTime(lastDate.year, lastDate.month, lastDate.day, 23, 59, 59, 999);

    final selectableLogic = RangeSelectable(
      selectedPeriod,
      firstDate,
      lastDate,
    );

    expect(selectableLogic.firstDate, startOfTheFirstDate);
    expect(selectableLogic.lastDate, endOfTheLastDate);
  });
}<|MERGE_RESOLUTION|>--- conflicted
+++ resolved
@@ -2,6 +2,7 @@
 import 'package:flutter_date_pickers/src/day_type.dart';
 import 'package:flutter_date_pickers/src/i_selectable_picker.dart';
 import 'package:flutter_date_pickers/src/utils.dart';
+
 import 'package:flutter_test/flutter_test.dart';
 
 void main() {
@@ -18,11 +19,7 @@
 
       // ignore: prefer_function_declarations_over_variables
       final selectablePredicate =
-<<<<<<< HEAD
           (d) => !DatePickerUtils.sameDate(d, disabledDate);
-=======
-          (DateTime d) => !DatePickerUtils.sameDate(d, disabledDate);
->>>>>>> 4ce6a42e
 
       final selectableLogic = RangeSelectable(
           selectedPeriod, firstDate, lastDate,
@@ -51,12 +48,7 @@
         final middlePeriodDateType = selectableLogic.getDayType(date);
         expect(middlePeriodDateType, DayType.middle,
             reason: "Incorrect DayType for the date ${date.toString()} "
-<<<<<<< HEAD
-                "in period"
-                " ${startPeriod.toString()} - ${endPeriod.toString()}");
-=======
                 "in period ${startPeriod.toString()} - ${endPeriod.toString()}");
->>>>>>> 4ce6a42e
       }
     });
   });
