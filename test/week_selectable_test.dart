import 'package:flutter_date_pickers/src/day_type.dart';
import 'package:flutter_date_pickers/src/i_selectable_picker.dart';
import 'package:flutter_date_pickers/src/utils.dart';
import 'package:flutter_test/flutter_test.dart';

void main() {
  group("WeekSelectable test.", () {
    test("getDayType() returns correct type for different dates", () {
      final selectedDate = DateTime(2020, 10, 5); // Monday
      final firstDayOfWeekIndex = 1; // Week starts from Monday

      final firstDate = selectedDate.subtract(const Duration(days: 10));
      final lastDate = selectedDate.add(const Duration(days: 10));
      final disabledDate = selectedDate.subtract(const Duration(days: 5));

      // ignore: prefer_function_declarations_over_variables
      final selectablePredicate =
<<<<<<< HEAD
          (d) => !DatePickerUtils.sameDate(d, disabledDate);
=======
          (DateTime d) => !DatePickerUtils.sameDate(d, disabledDate);
>>>>>>> 4ce6a42e

      final selectableLogic = WeekSelectable(
          selectedDate, firstDayOfWeekIndex, firstDate, lastDate,
          selectableDayPredicate: selectablePredicate);

      final notSelectedEnabledDateType = selectableLogic.getDayType(firstDate);
      expect(notSelectedEnabledDateType, DayType.notSelected);

      final disabledDateType = selectableLogic.getDayType(disabledDate);
      expect(disabledDateType, DayType.disabled);

      final weekStart =
          DatePickerUtils.getFirstDayOfWeek(selectedDate, firstDayOfWeekIndex);

      final weekEnd =
          DatePickerUtils.getLastDayOfWeek(selectedDate, firstDayOfWeekIndex);

      final startPeriodDateType = selectableLogic.getDayType(weekStart);
      expect(startPeriodDateType, DayType.start);

      final endPeriodDateType = selectableLogic.getDayType(weekEnd);
      expect(endPeriodDateType, DayType.end);

      // Count of the week days which is not start and not end (7 - 2).
      final middleDaysCount = 5;
      final middleDates = List.generate(
          middleDaysCount, (i) => weekStart.add(Duration(days: i + 1)));

      for (DateTime date in middleDates) {
        final middlePeriodDateType = selectableLogic.getDayType(date);
        expect(middlePeriodDateType, DayType.middle,
            reason: "Incorrect DayType for the date ${date.toString()} "
                "in week ${weekStart.toString()} - ${weekEnd.toString()}");
      }
    });
  });

  test(
      "firstDate's time is midnight "
      "and lastDate's time is millisecond before the next day midnight", () {
    final selectedDate = DateTime(2020, 10, 5); // Monday
    final firstDayOfWeekIndex = 1; // Week starts from Monday

    final firstDate = selectedDate.subtract(const Duration(days: 10));
    final lastDate = selectedDate.add(const Duration(days: 10));

    final startOfTheFirstDate =
        DateTime(firstDate.year, firstDate.month, firstDate.day);
    final endOfTheLastDate =
        DateTime(lastDate.year, lastDate.month, lastDate.day, 23, 59, 59, 999);

    final selectableLogic = WeekSelectable(
      selectedDate,
      firstDayOfWeekIndex,
      firstDate,
      lastDate,
    );

    expect(selectableLogic.firstDate, startOfTheFirstDate);
    expect(selectableLogic.lastDate, endOfTheLastDate);
  });
}<|MERGE_RESOLUTION|>--- conflicted
+++ resolved
@@ -15,11 +15,7 @@
 
       // ignore: prefer_function_declarations_over_variables
       final selectablePredicate =
-<<<<<<< HEAD
           (d) => !DatePickerUtils.sameDate(d, disabledDate);
-=======
-          (DateTime d) => !DatePickerUtils.sameDate(d, disabledDate);
->>>>>>> 4ce6a42e
 
       final selectableLogic = WeekSelectable(
           selectedDate, firstDayOfWeekIndex, firstDate, lastDate,
