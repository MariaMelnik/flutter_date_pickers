--- conflicted
+++ resolved
@@ -66,15 +66,8 @@
   /// If [_selectableDayPredicate] is set checks it as well.
   @protected
   bool isDisabled(DateTime day) {
-<<<<<<< HEAD
-    final DateTime beginOfTheFirstDay =
-        DatePickerUtils.startOfTheDay(firstDate);
-    final DateTime endOfTheLastDay = DatePickerUtils.endOfTheDay(lastDate);
-    final bool customDisabled = !_selectableDayPredicate(day);
-=======
     final bool customDisabled =
         _selectableDayPredicate != null ? !_selectableDayPredicate(day) : false;
->>>>>>> 4ce6a42e
 
     return day.isAfter(lastDate) || day.isBefore(firstDate) || customDisabled;
   }
